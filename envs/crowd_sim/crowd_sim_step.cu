--- conflicted
+++ resolved
@@ -231,10 +231,6 @@
       }
     }
   }
-<<<<<<< HEAD
-=======
-// WARNING: This function is not tested.
->>>>>>> 1bd20b5c
   __device__ void CudaCrowdSimGreedyAllocation(
   float * agent_x_arr,
   float * agent_y_arr,
@@ -245,7 +241,6 @@
   int * this_emergency_dis_to_target_index,
   int * this_emergency_allocation_table,
   int kNumAgents,
-<<<<<<< HEAD
   int kThisEnvAgentsOffset,
 //   int kThisAgentId,
  int kEnvId,
@@ -263,24 +258,6 @@
   }
   // sort the distance array as well as the index
   CUDABubbleSortFloatWithArg(this_emergency_dis_to_target, this_emergency_dis_to_target_index, kNumAgents);
-=======
-  int kThisEnvAgentsOffset
-//   int kThisAgentId,
-//  int kEnvId,
-//   int env_timestep,
-  ){
-                // calculate distance between current target (x,y) and all agents
-              for (int i = 0; i < kNumAgents; i++) {
-                float temp_x = target_x - agent_x_arr[kThisEnvAgentsOffset + i];
-                float temp_y = target_y - agent_y_arr[kThisEnvAgentsOffset + i];
-                float dist = sqrt(temp_x * temp_x + temp_y * temp_y);
-                this_emergency_dis_to_target[i] = dist;
-                this_emergency_dis_to_target_index[i] = i;
-              }
-              // sort the distance array as well as the index
-              CUDABubbleSortFloatWithArg(this_emergency_dis_to_target, this_emergency_dis_to_target_index, kNumAgents);
-
->>>>>>> 1bd20b5c
 //               printf("allocating emergency %d in env %d\n", target_idx, kEnvId);
 //               for (int i = 0; i < kNumAgents; i++) {
 //                 printf("%d:%d ",kEnvId, this_emergency_allocation_table[i]);
@@ -289,7 +266,6 @@
 //                 printf("\n");
 //               }
 // using this_emergency_dis_to_target_index, try allocate emergency point to an agent, ignore if all agents are occupied
-<<<<<<< HEAD
       for (int i = 0; i < kNumAgents; i++) {
         int candidate_agent_id = this_emergency_dis_to_target_index[i];
         if (this_emergency_allocation_table[candidate_agent_id] == -1) {
@@ -303,18 +279,6 @@
         }
       }
 //   }
-=======
-              for (int i = 0; i < kNumAgents; i++) {
-                int candidate_agent_id = this_emergency_dis_to_target_index[i];
-                if (this_emergency_allocation_table[candidate_agent_id] == -1) {
-                  // allocate this emergency point to this agent
-                  this_emergency_allocation_table[candidate_agent_id] = target_idx;
-//                   printf("%d: emergency %d at %f,%f in env %d will be handled by %d \n",
-//                   env_timestep, target_idx, target_x, target_y, kEnvId, candidate_agent_id);
-                  break;
-                }
-              }
->>>>>>> 1bd20b5c
   }
   // Device helper function to generate observation
   __device__ void CudaCrowdSimGenerateObservation(
@@ -396,11 +360,7 @@
     // [Part 2] other agent's infos (2 * self.num_agents_observed * 2)
     // Other agents displacements are sorted by distance
     // Sort the neighbor homogeneous and heterogeneous agents as the following part of observations
-<<<<<<< HEAD
     int actual_index = 0;
-=======
-    int actual_index=0;
->>>>>>> 1bd20b5c
     for (int agent_idx = 0; agent_idx < kNumAgents; agent_idx++) {
       if (agent_idx != kThisAgentId) {
         float temp_x = agent_x - agent_x_arr[kThisEnvAgentsOffset + agent_idx];
@@ -612,11 +572,7 @@
     const int kEnvId = getEnvID(blockIdx.x);
     const int kThisAgentId = getAgentID(threadIdx.x, blockIdx.x, blockDim.x);
     const int emergency_count = kNumTargets - zero_shot_start;
-<<<<<<< HEAD
     float mean_emergency_aoi = 0.0;
-=======
-//     float mean_emergency_aoi = 0.0;
->>>>>>> 1bd20b5c
     // Update Timestep
     // Increment time ONCE -- only 1 thread can do this.
     if (kThisAgentId == 0) {
@@ -641,10 +597,7 @@
     const int EmergencyQueueLength = 10;
     const int FeaturesInEmergencyQueue = 2;
     const int StateFullAgentFeature = kNumAgents * AgentFeature;
-<<<<<<< HEAD
-=======
     // add timestep to state for neural network resetting.
->>>>>>> 1bd20b5c
     const int state_vec_features = StateFullAgentFeature + emergency_count * 4 + 1;
     const int state_features = state_vec_features + total_num_grids;
     const int obs_vec_features = AgentFeature + (kNumAgentsObserved << 2) + FeaturesInEmergencyQueue;
@@ -816,15 +769,12 @@
           if (!(is_dyn_point && target_coverage)) {
 //           printf("Target %d Pos: %f, %f, AoI: %d agent %d receives reward %f\n", target_idx, target_x, target_y,
 //           target_aoi_arr[kThisTargetAgeArrayIdxOffset + target_idx], nearest_agent_id, reward_update);
-<<<<<<< HEAD
 //             if(this_emergency_allocation_table[nearest_agent_id] == target_idx){
 //               rewards_arr[kThisEnvAgentsOffset + nearest_agent_id] += reward_update;
 //             }
 //             else{
 //               rewards_arr[kThisEnvAgentsOffset + nearest_agent_id] += reward_increment * invEpisodeLength;
 //             }
-=======
->>>>>>> 1bd20b5c
             rewards_arr[kThisEnvAgentsOffset + nearest_agent_id] += reward_update;
             if (is_drone && !single_type_agent) {
               int drone_nearest_car_id = neighbor_agent_ids_arr[kThisEnvAgentsOffset + nearest_agent_id];
@@ -832,17 +782,10 @@
             }
             global_reward += reward_update;
             target_coverage = true;
-<<<<<<< HEAD
 //             if(is_dyn_point){
 //               printf("%d: emergency %d at %f,%f in env %d handled by %d, aoi=%d\n",
 //               env_timestep, target_idx, target_x, target_y, kEnvId, nearest_agent_id, target_aoi);
 //             }
-=======
-            if(is_dyn_point){
-//               printf("%d: emergency %d at %f,%f in env %d handled by %d, aoi=%d\n",
-//               env_timestep, target_idx, target_x, target_y, kEnvId, nearest_agent_id, target_aoi);
-            }
->>>>>>> 1bd20b5c
           }
           //             count++;
           //             printf("target %d covered, coverage arr %d\n", target_idx, target_coverage_arr[kThisTargetAgeArrayIdxOffset + target_idx]);
@@ -867,7 +810,6 @@
                 break;
               }
             }
-<<<<<<< HEAD
 //             if (!is_allocated) {
 //             CudaCrowdSimGreedyAllocation(agent_x_arr, agent_y_arr, target_x, target_y,
 //                                          target_idx, this_emergency_dis_to_target,
@@ -876,23 +818,6 @@
 //                                          kNumAgents, kThisEnvAgentsOffset, kEnvId, env_timestep);
 //
 //             }
-=======
-            if (!is_allocated) {
-              // find the last timestep in aoi_schedule that is smaller than env_timestep
-// //               printf("Now selecting emergencies for interval > %d\n", aoi_schedule[first_schedule]);
-//           // collect agents own selection of emergency targets from action_indices_arr
-//               for(int i = 0;i < kNumAgents;i++){
-//                 int kThisAgentActionIdxOffset = (kThisEnvAgentsOffset + i) * kNumActionDim;
-//                 int agent_selection = action_indices_arr[kThisAgentActionIdxOffset + 1];
-//                 if(agent_selection < emergency_per_gen &&
-//                 agent_selection + first_schedule + zero_shot_start == target_idx){
-// //                 printf("Agent %d in %d selected emergency %d\n", i, kEnvId, target_idx);
-//                   this_emergency_allocation_table[i] = target_idx;
-//                   break;
-//                 }
-//               }
-            }
->>>>>>> 1bd20b5c
           }
           global_reward -= is_dyn_point ? 5 * invEpisodeLength : invEpisodeLength;
         }
@@ -907,7 +832,6 @@
         target_coverage_arr[kThisTargetAgeArrayIdxOffset + target_idx] = target_coverage;
       }
       global_rewards_arr[kEnvId] = global_reward;
-<<<<<<< HEAD
 
         for(int i = zero_shot_start;i < kNumTargets;i++){
           mean_emergency_aoi += (target_aoi_arr[kThisTargetAgeArrayIdxOffset + i] - 1);
@@ -916,54 +840,6 @@
     }
     __sync_env_threads(); // Make sure all agents have calculated the reward and updated emergency allocation
 
-=======
-      //     if (dynamic_zero_shot){
-      //     float factor = 1;
-      //     if(valid_emergency_count){
-      //       factor = emergency_cover_num * 1.0 / valid_emergency_count;
-      //     }
-      // //       printf("Env %d Emergency Coverage: %f\n", kEnvId, factor);
-      //       global_rewards_arr[kEnvId] *= factor;
-      //       // discount decentralized rewards_arr
-      //       for (int agent_idx = 0; agent_idx < kNumAgents; agent_idx++) {
-      //         rewards_arr[kThisEnvAgentsOffset + agent_idx] *= factor;
-      //       }
-      //     }
-
-//         for(int i = zero_shot_start;i < kNumTargets;i++){
-//           mean_emergency_aoi += (target_aoi_arr[kThisTargetAgeArrayIdxOffset + i] - 1);
-//         }
-//         mean_emergency_aoi /= emergency_count;
-    }
-    __sync_env_threads(); // Make sure all agents have calculated the reward
-    // check emergency allocation and give extra reward
-//     if (dynamic_zero_shot && kThisAgentId < kNumAgents) {
-//       if (this_emergency_allocation_table[kThisAgentId] != -1) {
-//         int emergency_allocated = this_emergency_allocation_table[kThisAgentId];
-//         // reward divide by delay
-// //         rewards_arr[kThisAgentArrayIdx] /= target_aoi_arr[kThisTargetAgeArrayIdxOffset + emergency_allocated];
-// //         printf("Reward of agent %d discounted by %f, now %f\n", kThisAgentId,
-// //         1.0 / target_aoi_arr[kThisTargetAgeArrayIdxOffset + emergency_allocated],
-// //         rewards_arr[kThisAgentArrayIdx]);
-//         float agent_x = agent_x_arr[kThisAgentArrayIdx];
-//         float agent_y = agent_y_arr[kThisAgentArrayIdx];
-//         float target_x = target_x_time_list[kThisTargetPositionTimeListIdxOffset + emergency_allocated];
-//         float target_y = target_y_time_list[kThisTargetPositionTimeListIdxOffset + emergency_allocated];
-//         float delta_x = (agent_x - target_x) / kAgentXRange;
-//         float delta_y = (agent_y - target_y) / kAgentYRange;
-//         rewards_arr[kThisAgentArrayIdx] -= sqrt(delta_x * delta_x + delta_y * delta_y) * target_aoi_arr[kThisTargetAgeArrayIdxOffset + emergency_allocated];
-// //         printf("Distance penalty of %d: %f\n", kThisAgentId, -sqrt(delta_x * delta_x + delta_y * delta_y));
-//         // print agent, emergency allocated and distance
-// //         printf("Agent %d in %d allocated to emergency %d, distance: %f\n", kThisAgentId, kEnvId, emergency_allocated,
-// //         sqrt(delta_x * delta_x + delta_y * delta_y));
-//       }
-//       else{
-// //         printf("Agent %d in %d not allocated to any emergency\n", kThisAgentId, kEnvId);
-//         rewards_arr[kThisAgentArrayIdx] -= mean_emergency_aoi;
-//       }
-//     }
-    __sync_env_threads(); // Make sure all agents have calculated the reward
->>>>>>> 1bd20b5c
     // Generate State (only the first agent can generate state AoI)
     if (kThisAgentId == 0) {
       // const int global_range = kDroneCarCommRange * 4;
@@ -971,19 +847,6 @@
       //       state_arr + kThisEnvStateOffset + state_vec_features + 100);
       memset(state_arr + kThisEnvStateOffset, 0, state_vec_features * sizeof(float));
       //       printf("Grid Center (%f, %f)\n", max_distance_x / 2, max_distance_y / 2);
-      // copy each emergency (x,y,aoi,coverage) status to the end of state_arr using for loop
-      for (int i = 0; i < emergency_count; i++) {
-        int emergency_idx = i + zero_shot_start;
-        float target_x = target_x_time_list[kThisTargetPositionTimeListIdxOffset + emergency_idx];
-        float target_y = target_y_time_list[kThisTargetPositionTimeListIdxOffset + emergency_idx];
-        int target_aoi = target_aoi_arr[kThisTargetAgeArrayIdxOffset + emergency_idx];
-        bool target_coverage = target_coverage_arr[kThisTargetAgeArrayIdxOffset + emergency_idx];
-        state_arr[kThisEnvStateOffset + StateFullAgentFeature + i * 4 + 0] = target_x / kAgentXRange;
-        state_arr[kThisEnvStateOffset + StateFullAgentFeature + i * 4 + 1] = target_y / kAgentYRange;
-        state_arr[kThisEnvStateOffset + StateFullAgentFeature + i * 4 + 2] = target_aoi;
-        state_arr[kThisEnvStateOffset + StateFullAgentFeature + i * 4 + 3] = env_timestep > aoi_schedule[i] ? target_coverage : -1;
-      }
-      state_arr[state_vec_features - 1] = env_timestep;
       CUDACrowdSimGenerateAoIGrid(
         state_arr + kThisEnvStateOffset + state_vec_features,
         max_distance_x >> 1,
@@ -1002,7 +865,6 @@
         kThisAgentId,
         kEnvId
       );
-<<<<<<< HEAD
       // copy each emergency (x,y,aoi,coverage) status to the end of state_arr using for loop
       for (int i = 0; i < emergency_count; i++) {
         int emergency_idx = i + zero_shot_start;
@@ -1016,9 +878,6 @@
         state_arr[kThisEnvStateOffset + StateFullAgentFeature + i * 4 + 3] = env_timestep > aoi_schedule[i] ? target_coverage : -1;
       }
       state_arr[state_vec_features - 1] = env_timestep;
-=======
-
->>>>>>> 1bd20b5c
     }
     __sync_env_threads(); // Wait here until state AoI are generated (emergency AoIs are shared.)
     // -------------------------------
@@ -1091,7 +950,6 @@
 
     // add emergency to each agent.
     if (kThisAgentId < kNumAgents) {
-<<<<<<< HEAD
     float * my_obs_at_emergency = obs_arr + kThisAgentArrayIdx * obs_features + AgentFeature + (kNumAgentsObserved << 2);
     int my_emergency_target = emergency_allocation_table[kThisAgentArrayIdx];
     if(my_emergency_target != -1){
@@ -1124,63 +982,6 @@
 //     memcpy(my_obs_at_emergency, state_arr + kThisEnvStateOffset + StateFullAgentFeature,
 //     total_length * sizeof(float));
     // energy penalty
-=======
-//     float my_x = agent_x_arr[kThisAgentArrayIdx];
-//     float my_y = agent_y_arr[kThisAgentArrayIdx];
-//     float * my_obs_at_emergency = obs_arr + kThisAgentArrayIdx * obs_features + AgentFeature + (kNumAgentsObserved << 2);
-//     int my_emergency_target = emergency_allocation_table[kThisAgentArrayIdx];
-//     memset(my_obs_at_emergency, 0, (FeaturesInEmergencyQueue + 1) * emergency_per_gen * sizeof(float));
-//     if(my_emergency_target != -1){
-//       int actual_index = (my_emergency_target - zero_shot_start) % emergency_per_gen;
-//       float target_x = target_x_time_list[kThisTargetPositionTimeListIdxOffset + my_emergency_target];
-//       float target_y = target_y_time_list[kThisTargetPositionTimeListIdxOffset + my_emergency_target];
-//       my_obs_at_emergency[FeaturesInEmergencyQueue * actual_index + 0] = target_x / kAgentXRange;
-//       my_obs_at_emergency[FeaturesInEmergencyQueue * actual_index + 1] = target_y / kAgentYRange;
-//       my_obs_at_emergency[FeaturesInEmergencyQueue * actual_index + 2] =
-//       target_aoi_arr[kThisTargetAgeArrayIdxOffset + my_emergency_target] * invEpisodeLength;
-//       float delta_x = (my_x - target_x) / kAgentXRange;
-//       float delta_y = (my_y - target_y) / kAgentYRange;
-//       my_obs_at_emergency[FeaturesInEmergencyQueue * actual_index + 3] =
-//       sqrt(delta_x * delta_x + delta_y * delta_y) * target_aoi_arr[kThisTargetAgeArrayIdxOffset + my_emergency_target];
-//       print four information in a row
-//       printf("Agent %d in %d allocated to emergency %d, distance: %f\n", kThisAgentId, kEnvId, my_emergency_target,
-//       sqrt(delta_x * delta_x + delta_y * delta_y));
-//      // one hot that identifies this emergency
-//       my_obs_at_emergency[FeaturesInEmergencyQueue * actual_index + 2] = 1.0;
-//     }
-//     else{
-//       for(int i = 0;i < FeaturesInEmergencyQueue;i++){
-//         my_obs_at_emergency[i] = 0.0;
-//       }
-//     }
-//         // find the next generation time
-//     int emergency_start_index = -1;
-//     for(int i = 0;i < emergency_count; i += emergency_per_gen){
-//       if(env_timestep > aoi_schedule[i]){
-//         emergency_start_index = i;
-//       }
-//       else{
-//       break;
-//       }
-//     }
-//     // print emergency_start_index
-// //     printf("Emergency Start Index: %d\n", emergency_start_index);
-//     if (emergency_start_index != -1){
-//       for(int i = 0;i < emergency_per_gen;i++){
-// //         printf("Emergency Idx: %d\n", emergency_start_index + zero_shot_start);
-//           float target_x = target_x_time_list[kThisTargetPositionTimeListIdxOffset + emergency_start_index + zero_shot_start];
-//           float target_y = target_y_time_list[kThisTargetPositionTimeListIdxOffset + emergency_start_index + zero_shot_start];
-//           my_obs_at_emergency[i * FeaturesInEmergencyQueue + 0] = target_x / kAgentXRange;
-//           my_obs_at_emergency[i * FeaturesInEmergencyQueue + 1] = target_y / kAgentYRange;
-//           emergency_start_index++;
-//         }
-//     }
-//     else{
-//       memset(my_obs_at_emergency, 0, FeaturesInEmergencyQueue * emergency_per_gen * sizeof(float));
-//     }
-    // provide current emergency points to all agents
-      // energy penalty
->>>>>>> 1bd20b5c
       if (agent_energy_arr[kThisAgentArrayIdx] <= 0) {
         rewards_arr[kThisAgentArrayIdx] -= 10;
       }
