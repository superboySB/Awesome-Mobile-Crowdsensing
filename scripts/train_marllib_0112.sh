--- conflicted
+++ resolved
@@ -2,13 +2,8 @@
 
 dataset_name='SanFrancisco'
 exp_name='WARP'_$dataset_name
-<<<<<<< HEAD
-session_name=$exp_name'_3'
-cards=(1)
-=======
 session_name=$exp_name
 cards=(0 1 3)
->>>>>>> 1bd20b5c
 card_num=${#cards[@]}
 dry_run=false
 # Process command-line arguments
@@ -66,11 +61,7 @@
   # shellcheck disable=SC2004
   # if want to add $PATH, remember to add / before $
   command="python warp_drive/marllib_warpdrive_run.py --track\
-<<<<<<< HEAD
   --num_drones 4 --num_cars 0 --group auto_allocation --tag large_reward distance_reward --dataset '$dataset_name'\
-=======
-  --num_drones 4 --num_cars 0 --group auto_allocation --tag xy_one_hot --dataset '$dataset_name'\
->>>>>>> 1bd20b5c
   --gpu_id ${cards[card_id]} ${trains[i]}"
   echo "$command"
   if [ "$dry_run" = "false" ] && [ "$choice" != "n" ]
