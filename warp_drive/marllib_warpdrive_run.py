import argparse
import logging
import os
import warnings
from typing import List
import numpy as np
from marllib import marl
from marllib.marl.common import algo_type_dict
from marllib.marl.algos.scripts.coma import restore_ignore_params
from marllib.envs.base_env import ENV_REGISTRY
from marllib.envs.global_reward_env import COOP_ENV_REGISTRY
from marllib.marl import _Algo
import setproctitle
from common import add_common_arguments, logging_dir, customize_experiment, is_valid_format, get_restore_dict
from envs.crowd_sim.crowd_sim import (RLlibCUDACrowdSim, LARGE_DATASET_NAME,
                                      RLlibCUDACrowdSimWrapper, user_override_params)
from ray.tune import Callback


class MyCallback(Callback):
    def on_step_end(self, iteration: int, trials: List["Trial"], **info):
        print("test")
# register all scenario with env class
REGISTRY = {}
# add nvcc path to os environment
os.environ["PATH"] += os.pathsep + '/usr/local/cuda/bin'

# ray custom callback



if __name__ == '__main__':
    parser = argparse.ArgumentParser()
    add_common_arguments(parser)
    parser.add_argument('--centralized', action='store_true', help='use centralized reward function')
    # select algorithm
    parser.add_argument("--num_workers", type=int, default=0, help='number of workers to sample environment.')
    parser.add_argument("--render", action='store_true', help='render the environment')
    parser.add_argument("--render_file_name", type=str, default='trajectory',
                        help='file name for resulting render html file')
    parser.add_argument("--use_2d_state", action='store_true', help='use 2d state representation')
    parser.add_argument("--encoder_layer", type=str, help='encoder layer config, input in format X-X-X',
                        default='128-128-128')
    parser.add_argument("--core_arch", type=str, help='core architecture, mlp, gru or lstm',
                        choices=['mlp', 'gru', 'lstm', 'crowdsim_net'], default='mlp')
    parser.add_argument('--local_mode', action='store_true', help='run in local mode')
    parser.add_argument('--all_random', action='store_true', help='PoIs in the environment '
                                                                  'are completely random')
    parser.add_argument("--cut_points", type=int, default=200, help='number of points allowed')
    parser.add_argument("--ckpt", action='store_true', help='load checkpoint')
    parser.add_argument("--share_policy", choices=['all', 'group', 'individual'], default='all')
    parser.add_argument("--separate_render", action='store_true', help='render file will be stored separately')
    parser.add_argument('--no_refresh', action='store_true', help='do not reset randomly generated emergency points')
    parser.add_argument("--selector_type", type=str, default='NN', choices=['NN', 'greedy', 'oracle', 'random'])
    # parser.add_argument("--ckpt", nargs=3, type=str, help='uuid, time_str, checkpoint_num to restore')
    args = parser.parse_args()

    assert args.encoder_layer is not None and is_valid_format(args.encoder_layer), \
        f"encoder_layer should be in format X-X-X, got {args.encoder_layer}"
    expr_name = customize_experiment(args)
    this_expr_dir = os.path.join(logging_dir, 'trajectories', '_'.join([args.algo, args.core_arch, args.dataset]),
                                 expr_name)
    if args.core_arch == 'crowdsim_net':
        warnings.warn("encoder_layer is ignored for crowdsim_net separate encoder")
    # make dir
    if args.algo == 'trafficppo':
        assert args.env == 'crowdsim' and args.core_arch == 'crowdsim_net', \
            f"trafficppo only supports crowdsim env and crowdsim_net core_arch, got {args.env} and {args.core_arch}"
    if not os.path.exists(this_expr_dir):
        os.makedirs(this_expr_dir)
    logging.debug("experiment name: %s", expr_name)
    if args.dynamic_zero_shot and args.all_random:
        raise ValueError("dynamic_zero_shot and all_random cannot be both true")
    if args.render:
        logging.getLogger().setLevel(logging.INFO)
    else:
        if args.local_mode:
            logging.getLogger().setLevel(logging.DEBUG)
        else:
            logging.getLogger().setLevel(logging.WARN)
    setproctitle.setproctitle(expr_name)
    # initialize crowdsim configuration
    if args.env == 'crowdsim':
        # register new env
        ENV_REGISTRY[args.env] = RLlibCUDACrowdSim
        COOP_ENV_REGISTRY[args.env] = RLlibCUDACrowdSim
        share_policy = args.share_policy
        if args.dataset == LARGE_DATASET_NAME:
            from datasets.Sanfrancisco.env_config import BaseEnvConfig
        else:
            from datasets.KAIST.env_config import BaseEnvConfig
        env_params = {'env_config': BaseEnvConfig}
        # env_params['env_registrar'] = env_registrar
        if args.track:
            # link logging config with tag
            logging_config = {'log_level': 'INFO', 'logging_dir': logging_dir, 'expr_name': expr_name}
            for item in ['group', 'dataset', 'tag', 'resume']:
                assert item in args, f"missing {item} in logging_args, please check"
                logging_config[item] = getattr(args, item)
            env_params['logging_config'] = logging_config
        else:
            logging_config = None
        for item in ['centralized', 'gpu_id', 'render_file_name', 'render', 'local_mode'] + user_override_params:
            if item != 'env_config':
                if item == 'render_file_name':
                    original = getattr(args, item)
                    if args.separate_render:
                        env_params[item] = os.path.join("/workspace", "saved_data", "trajectories", original)
                    else:
                        env_params[item] = os.path.join(str(this_expr_dir), original)
                else:
                    env_params[item] = getattr(args, item)
        logging.debug(env_params)
        env = marl.make_env(environment_name=args.env, map_name=args.dataset, env_params=env_params)
    else:
        # this is a mocking env not used in actual run.
        if args.env == 'crowdsim' or args.algo in algo_type_dict['VD']:
            warnings.warn("VD Method must use share_policy='all'")
            share_policy = 'all'
        else:
            share_policy = 'group'
        env = marl.make_env(environment_name=args.env, map_name=args.dataset)
        logging_config = None

    # filter all string in tags not in format "key=value"
    custom_algo_params = dict(filter(lambda x: "=" in x, args.tag if args.tag is not None else []))
    algorithm_list = dir(marl.algos)
    # filter all strings in the list with prefix "_"
    algorithm_list = list(filter(lambda x: not x.startswith("_"), algorithm_list))
    algorithm_list.remove('register_algo')
    assert args.algo in algorithm_list, f"algorithm {args.algo} not supported, please implement your custom algorithm"
    my_algorithm: _Algo = getattr(marl.algos, args.algo)(hyperparam_source="common", **custom_algo_params)
    if args.render or args.ckpt:
<<<<<<< HEAD
        uuid = "68f1b"
        time_str = "2024-01-13_13-48-43"
        checkpoint_num = 12000
=======
        uuid = "f6381"
        time_str = "2024-01-20_22-34-05"
        checkpoint_num = 15000
>>>>>>> 1bd20b5c
        backup_str = ""
        restore_dict = get_restore_dict(args, uuid, time_str, checkpoint_num, backup_str)
        for info in [uuid, str(checkpoint_num)]:
            if info not in env_params['render_file_name']:
                env_params['render_file_name'] += f"_{info}"
    else:
        restore_dict = {}
    # customize model
    model_preference = {"core_arch": args.core_arch, "encode_layer": args.encoder_layer}
<<<<<<< HEAD

=======
>>>>>>> 1bd20b5c
    if args.env == 'crowdsim':
        for item in ['selector_type'] + restore_ignore_params:
            model_preference[item] = getattr(args, item)
    model = marl.build_model(env, my_algorithm, model_preference)
    # start learning
    # passing logging_config to fit is for trainer Initialization
    # (in remote mode, env and learner are on different processes)
    # 'share_policy': share_policy
    if args.render:
        # adjust to latest update!
        kwargs = {
            'restore_path': restore_dict, 'local_mode': True, 'share_policy': share_policy,
            'checkpoint_end': False,
            'num_workers': 0, 'rollout_fragment_length': BaseEnvConfig.env.num_timestep,
            'algo_args': {'resume': False}
        }
        if args.env == 'crowdsim':
            kwargs['custom_vector_env'] = RLlibCUDACrowdSimWrapper
        # figure out how to let evaluation program call "render", set lr=0
        my_algorithm.render(env, model, **kwargs)
    else:
        kwargs = {'local_mode': args.local_mode, 'num_gpus': 1, 'num_workers': args.num_workers,
                  'share_policy': share_policy,
                  'checkpoint_end': False, 'algo_args': {'resume': args.resume},
                  'checkpoint_freq': args.evaluation_interval,
                  'stop': {"timesteps_total": 60000000}, 'restore_path': restore_dict,
                  'evaluation_interval': False,
                  'logging_config': logging_config if args.track else None, 'remote_worker_envs': False}
        # 1 if args.local_mode else args.evaluation_interval
        if args.env == 'crowdsim':
            kwargs['custom_vector_env'] = RLlibCUDACrowdSimWrapper
        my_algorithm.fit(env, model, **kwargs)
'''
           --algo qmix --env mpe --dataset simple_spread --num_workers 1
'''<|MERGE_RESOLUTION|>--- conflicted
+++ resolved
@@ -131,15 +131,9 @@
     assert args.algo in algorithm_list, f"algorithm {args.algo} not supported, please implement your custom algorithm"
     my_algorithm: _Algo = getattr(marl.algos, args.algo)(hyperparam_source="common", **custom_algo_params)
     if args.render or args.ckpt:
-<<<<<<< HEAD
-        uuid = "68f1b"
-        time_str = "2024-01-13_13-48-43"
-        checkpoint_num = 12000
-=======
         uuid = "f6381"
         time_str = "2024-01-20_22-34-05"
         checkpoint_num = 15000
->>>>>>> 1bd20b5c
         backup_str = ""
         restore_dict = get_restore_dict(args, uuid, time_str, checkpoint_num, backup_str)
         for info in [uuid, str(checkpoint_num)]:
@@ -149,10 +143,7 @@
         restore_dict = {}
     # customize model
     model_preference = {"core_arch": args.core_arch, "encode_layer": args.encoder_layer}
-<<<<<<< HEAD
 
-=======
->>>>>>> 1bd20b5c
     if args.env == 'crowdsim':
         for item in ['selector_type'] + restore_ignore_params:
             model_preference[item] = getattr(args, item)
